--- conflicted
+++ resolved
@@ -20,20 +20,12 @@
 \markright{\today}
 
 \title{Translation of B Implementations to the LLVM: Specification}
-<<<<<<< HEAD
 \author{David Déharbe \\
-  Universidade Federal do Rio Grande do Norte -- UFRN\\
-Departamento de Inform\'{a}tica e Matem\'{a}tica Aplicada -- DIMAp\\
- Natal (Brazil)}
-=======
-\author{David Déharbe}
-\institute{Universidade Federal do Rio Grande do Norte -- UFRN \\
+  Universidade Federal do Rio Grande do Norte -- UFRN \\
   Departamento de Informática e Matemática Aplicada -- DIMAp \\
  Natal, RN (Brazil) \\
 \texttt{david@dimap.ufrn.br}}
 
-\date{November 2014}
->>>>>>> 62c95c1a
 \definecolor{bg}{rgb}{0.95,0.95,0.95}
 \newminted{llvm}{frame=single,firstnumber=1,linenos=true,fontsize=\scriptsize,bgcolor=bg}
 \newminted{pascal}{frame=single,firstnumber=1,linenos=true,fontsize=\scriptsize,bgcolor=bg}
